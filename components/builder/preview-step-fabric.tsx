--- conflicted
+++ resolved
@@ -59,12 +59,7 @@
   const [isRegenerating, setIsRegenerating] = useState(false);
   const [feedback, setFeedback] = useState("");
   const [canvas, setCanvas] = useState<Canvas | null>(null);
-<<<<<<< HEAD
-  const [isSavingTemplate, setIsSavingTemplate] = useState(false);
-  const [templateSaved, setTemplateSaved] = useState(false);
-=======
   const [canvasKey, setCanvasKey] = useState(0); // Add this line
->>>>>>> 6ee2e474
   
   const canvasRef = useRef<HTMLCanvasElement>(null);
   const containerRef = useRef<HTMLDivElement>(null);
@@ -215,7 +210,7 @@
     if (!extendedSlideData.slideJson && slideData.description) {
       generateSlide();
     }
-  }, [extendedSlideData.slideJson, slideData.description]);
+  }, []);
 
   // Add this useEffect for cleanup - PUT IT HERE
   useEffect(() => {
