--- conflicted
+++ resolved
@@ -59,17 +59,11 @@
   const [isRegenerating, setIsRegenerating] = useState(false);
   const [feedback, setFeedback] = useState("");
   const [canvas, setCanvas] = useState<Canvas | null>(null);
-<<<<<<< HEAD
-  const [isSavingTemplate, setIsSavingTemplate] = useState(false);
+  const [canvasKey, setCanvasKey] = useState(0); // Add this line
+  const [isSavingTemplate, setIsSavingTemplate] = useState(false); 
   const [templateSaved, setTemplateSaved] = useState(false);
   const [lastPrompt, setLastPrompt] = useState<string>("");
-  const [canvasKey, setCanvasKey] = useState(0);
-=======
-  const [canvasKey, setCanvasKey] = useState(0); // Add this line
-  const [isSavingTemplate, setIsSavingTemplate] = useState(false); // ← ADD THIS LINE
-  const [templateSaved, setTemplateSaved] = useState(false);
->>>>>>> e0a5ed24
-  
+
   const canvasRef = useRef<HTMLCanvasElement>(null);
   const containerRef = useRef<HTMLDivElement>(null);
   
@@ -90,17 +84,6 @@
       : undefined;
 
     return {
-<<<<<<< HEAD
-      description: slideData.description,
-      theme: slideData.selectedTheme || "Professional",
-      customColors: slideData.selectedPalette, // Include custom color palette
-      researchData: slideData.wantsResearch ? slideData.researchData : undefined,
-      contentPlan: slideData.contentPlan,
-      userFeedback: typeof overrideFeedback === "string" ? overrideFeedback : slideData.userFeedback,
-      documents: simplifiedDocs,
-      format: "json" // Request JSON format instead of HTML
-      , model: modelAwareSlideData.selectedModel || undefined
-=======
       client_id: `frontend_${Date.now()}`,
       slide_description: overrideFeedback || slideData.description,
       documents: simplifiedDocs,  // ← ADD THIS LINE!
@@ -108,7 +91,6 @@
       similarity_threshold: 0.3,
       include_embeddings: false,
       max_tokens: 2000
->>>>>>> e0a5ed24
     };
   };
 
@@ -135,15 +117,6 @@
     }
 
     setIsGenerating(true);
-<<<<<<< HEAD
-    
-    try {
-      const payload = buildRequestPayload(overrideFeedback);
-      console.log("📦 Request payload:", payload);
-
-      console.log("🌐 Making API call to /api/generate-slide-json...");
-      const response = await fetch("/api/generate-slide-json", {
-=======
 
     try {
       const payload = buildRequestPayload(overrideFeedback);
@@ -154,50 +127,11 @@
       console.log("🔍 SLIDE DESCRIPTION:", payload.slide_description);
 
       const response = await fetch("http://localhost:8000/api/graph-query", {
->>>>>>> e0a5ed24
         method: "POST",
         headers: { "Content-Type": "application/json" },
         body: JSON.stringify(payload),
       });
 
-<<<<<<< HEAD
-      console.log("📡 API Response status:", response.status, response.statusText);
-
-      if (response.ok) {
-        const data = await response.json();
-        console.log("📄 API Response data:", data);
-        
-        if (data?.success && data?.slideJson) {
-          console.log("✅ Slide generation successful!");
-          console.log("🎨 Generated slide JSON:", data.slideJson);
-          
-          // Capture the prompt for debugging
-          if (data.debugInfo?.prompt) {
-            setLastPrompt(data.debugInfo.prompt);
-            console.log("📝 Prompt used:", data.debugInfo.prompt);
-          }
-          
-          updateSlideData({ slideJson: data.slideJson });
-          return;
-        } else {
-          console.error("❌ API returned success=false or no slideJson");
-          console.error("🔍 Response details:", data);
-        }
-      } else {
-        // Try to get error details from response
-        try {
-          const errorData = await response.json();
-          console.error("❌ API request failed with error data:", errorData);
-        } catch (parseErr) {
-          console.error("❌ API request failed and couldn't parse error response");
-        }
-      }
-      
-      // If we get here, API didn't return expected data, use fallback
-      console.log("🔄 API response not successful, using fallback slide");
-      createFallbackSlide();
-      
-=======
       // ADD THIS DEBUG LOG:
       console.log("🔍 BACKEND RESPONSE STATUS:", response.status);
       console.log("🔍 RESPONSE HEADERS:", [...response.headers.entries()]);
@@ -264,7 +198,6 @@
         ]
       };
       updateSlideData({ slideJson: sampleSlide });
->>>>>>> e0a5ed24
     } catch (err) {
       console.error("💥 Slide generation network/parsing error:", err);
       console.error("🔍 Error details:", {
