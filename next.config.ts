--- conflicted
+++ resolved
@@ -18,70 +18,38 @@
   typescript: {
     ignoreBuildErrors: true,
   },
-
-<<<<<<< HEAD
-  // Webpack configuration: stub Node-only modules in the browser bundle
-  // Some browser-usable libraries (e.g., `pptxgenjs`) conditionally import Node
-  // built-ins like `node:fs` and `node:https`. Even if unused at runtime in the
-  // browser, the bundler still needs to resolve them. We alias these to `false`
-  // on the client to avoid bundling or resolving Node modules in browser chunks.
+  // Avoid bundling Node-only modules in client code paths
   webpack: (config, { isServer }) => {
     if (!isServer) {
-      config.resolve = config.resolve || {};
-      config.resolve.alias = {
+      config.resolve = config.resolve || ({} as any);
+      (config.resolve.alias as any) = {
         ...(config.resolve.alias || {}),
         'node:fs': false,
         'node:https': false,
         fs: false,
         https: false,
+        http: false,
+        path: false,
+        stream: false,
+        crypto: false,
+        zlib: false,
         'image-size': false,
-        path: false,
         os: false,
         'node:path': false,
-      } as typeof config.resolve.alias;
+      } as any;
 
-      // Fallbacks for older plugins expecting `resolve.fallback`
-      // (kept harmlessly for compatibility)
-      // @ts-ignore - `fallback` exists at runtime in webpack config
-      config.resolve.fallback = {
-        // @ts-ignore
+      (config.resolve.fallback as any) = {
         ...(config.resolve.fallback || {}),
         fs: false,
         https: false,
+        http: false,
         path: false,
+        stream: false,
+        crypto: false,
+        zlib: false,
         os: false,
-      };
+      } as any;
     }
-=======
-  // Avoid bundling Node-only modules in client code paths
-  webpack: (config) => {
-    // Gracefully ignore node:* imports in the browser bundle
-    config.resolve = config.resolve || {} as any;
-    (config.resolve.alias as any) = {
-      ...(config.resolve.alias || {}),
-      'node:fs': false,
-      'node:https': false,
-      fs: false,
-      https: false,
-      http: false,
-      path: false,
-      stream: false,
-      crypto: false,
-      zlib: false,
-    } as any;
-
-    (config.resolve.fallback as any) = {
-      ...(config.resolve.fallback || {}),
-      fs: false,
-      https: false,
-      http: false,
-      path: false,
-      stream: false,
-      crypto: false,
-      zlib: false,
-    } as any;
-
->>>>>>> 7466351e
     return config;
   },
 };
