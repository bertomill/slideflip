"""
Configuration settings for the SlideFlip Backend

IMPORTANT FOR FRONTEND DEVELOPERS:
- Server runs on HOST:PORT (default: 0.0.0.0:8000)
- WebSocket connections use WEBSOCKET_PING_INTERVAL/TIMEOUT settings
- File uploads are limited by MAX_FILE_SIZE (50MB) and ALLOWED_FILE_TYPES
- Processing operations timeout after MAX_PROCESSING_TIME (5 minutes)
- Environment variables are read from `.env.local` (if present) and then `.env`
"""

import os
from pathlib import Path
from typing import Optional
from pydantic_settings import BaseSettings, SettingsConfigDict


class Settings(BaseSettings):
    """Application settings"""
<<<<<<< HEAD

    # Server settings
    HOST: str = "0.0.0.0"
    PORT: int = 8000
    DEBUG: bool = True

    # File storage settings
    UPLOAD_DIR: str = "uploads"
    KNOWLEDGE_GRAPH_BASE_DIR: str = "kg"
    TEMP_DIR: str = "temp"
    OUTPUT_DIR: str = "output"
    MAX_FILE_SIZE: int = 50 * 1024 * 1024  # 50MB
    ALLOWED_FILE_TYPES: list = [
=======
    # Load from .env.local first (developer overrides), then .env
    # Paths are relative to backend working directory
    model_config = SettingsConfigDict(
        env_file=(".env.local", ".env"),
        env_file_encoding="utf-8",
        case_sensitive=True,
    )
    
    # Server settings - Frontend should connect to these endpoints
    HOST: str = "0.0.0.0"  # Backend server host
    PORT: int = 8000       # Backend server port - use this for API calls
    DEBUG: bool = True     # Development mode flag
    
    # File storage settings - Important for upload component integration
    UPLOAD_DIR: str = "uploads"                    # Directory for uploaded files
    KNOWLEDGE_GRAPH_BASE_DIR:str = "kg"           # Knowledge graph storage
    TEMP_DIR: str = "temp"                        # Temporary processing files
    OUTPUT_DIR: str = "output"                    # Generated slide outputs
    MAX_FILE_SIZE: int = 50 * 1024 * 1024         # 50MB limit - enforce in frontend
    ALLOWED_FILE_TYPES: list = [                  # Supported file types for upload validation
>>>>>>> 1337998e
        "application/pdf",
        "application/vnd.openxmlformats-officedocument.wordprocessingml.document",
        "text/plain",
        "text/markdown",
        "application/vnd.openxmlformats-officedocument.presentationml.presentation",
        "text/html",
        "application/xhtml+xml"
    ]
<<<<<<< HEAD

    # WebSocket settings
    WEBSOCKET_PING_INTERVAL: int = 30
    WEBSOCKET_PING_TIMEOUT: int = 10

    # Processing settings
    MAX_PROCESSING_TIME: int = 300  # 5 minutes
    CONCURRENT_PROCESSES: int = 4
    MAX_THREADS: int = 4  # Maximum threads for parallel processing

    # Logging settings
    LOG_LEVEL: str = "INFO"
    LOG_FORMAT: str = "%(asctime)s - %(name)s - %(levelname)s - %(message)s"

    # Security settings
    SECRET_KEY: str = "your-secret-key-here"
    ALGORITHM: str = "HS256"
    ACCESS_TOKEN_EXPIRE_MINUTES: int = 30

    # OpenAI settings
    OPENAI_API_KEY: Optional[str] = None

    # Phase 1: Agentic research settings
    TAVILY_API_KEY: Optional[str] = None
    FIRECRAWL_API_KEY: Optional[str] = None
    RESEARCH_CACHE_TTL: int = 3600  # 1 hour cache
    MAX_CONCURRENT_AGENTS: int = 4
    AGENT_TIMEOUT: int = 60  # seconds
    # Trigger Firecrawl for high-quality queries
    DEEP_RESEARCH_THRESHOLD: float = 0.8
    ENABLE_AGENTIC_RESEARCH: bool = False  # Feature flag for gradual rollout

    class Config:
        env_file = ".env.local"
        env_file_encoding = "utf-8"
        case_sensitive = True
=======
    
    # WebSocket settings - Use these for real-time progress updates
    WEBSOCKET_PING_INTERVAL: int = 30  # Ping every 30 seconds to keep connection alive
    WEBSOCKET_PING_TIMEOUT: int = 10   # Timeout after 10 seconds if no pong response
    
    # Processing settings - Important for progress indicators and timeouts
    MAX_PROCESSING_TIME: int = 300     # 5 minutes - show timeout warning to users
    CONCURRENT_PROCESSES: int = 4      # Backend can handle 4 simultaneous requests
    MAX_THREADS: int = 4               # Threading limit for parallel operations
    
    # Logging settings - For debugging integration issues
    LOG_LEVEL: str = "INFO"
    LOG_FORMAT: str = "%(asctime)s - %(name)s - %(levelname)s - %(message)s"
    
    # Security settings - Required for authentication if implemented
    SECRET_KEY: str = "your-secret-key-here"      # JWT secret - change in production
    ALGORITHM: str = "HS256"                      # JWT algorithm
    ACCESS_TOKEN_EXPIRE_MINUTES: int = 30         # Token expiry time
    
    # OpenAI settings - Required for AI-powered slide generation
    OPENAI_API_KEY: Optional[str] = None          # Set this in .env.local or .env
>>>>>>> 1337998e
<|MERGE_RESOLUTION|>--- conflicted
+++ resolved
@@ -17,21 +17,6 @@
 
 class Settings(BaseSettings):
     """Application settings"""
-<<<<<<< HEAD
-
-    # Server settings
-    HOST: str = "0.0.0.0"
-    PORT: int = 8000
-    DEBUG: bool = True
-
-    # File storage settings
-    UPLOAD_DIR: str = "uploads"
-    KNOWLEDGE_GRAPH_BASE_DIR: str = "kg"
-    TEMP_DIR: str = "temp"
-    OUTPUT_DIR: str = "output"
-    MAX_FILE_SIZE: int = 50 * 1024 * 1024  # 50MB
-    ALLOWED_FILE_TYPES: list = [
-=======
     # Load from .env.local first (developer overrides), then .env
     # Paths are relative to backend working directory
     model_config = SettingsConfigDict(
@@ -47,12 +32,11 @@
     
     # File storage settings - Important for upload component integration
     UPLOAD_DIR: str = "uploads"                    # Directory for uploaded files
-    KNOWLEDGE_GRAPH_BASE_DIR:str = "kg"           # Knowledge graph storage
+    KNOWLEDGE_GRAPH_BASE_DIR: str = "kg"          # Knowledge graph storage
     TEMP_DIR: str = "temp"                        # Temporary processing files
     OUTPUT_DIR: str = "output"                    # Generated slide outputs
     MAX_FILE_SIZE: int = 50 * 1024 * 1024         # 50MB limit - enforce in frontend
     ALLOWED_FILE_TYPES: list = [                  # Supported file types for upload validation
->>>>>>> 1337998e
         "application/pdf",
         "application/vnd.openxmlformats-officedocument.wordprocessingml.document",
         "text/plain",
@@ -61,44 +45,6 @@
         "text/html",
         "application/xhtml+xml"
     ]
-<<<<<<< HEAD
-
-    # WebSocket settings
-    WEBSOCKET_PING_INTERVAL: int = 30
-    WEBSOCKET_PING_TIMEOUT: int = 10
-
-    # Processing settings
-    MAX_PROCESSING_TIME: int = 300  # 5 minutes
-    CONCURRENT_PROCESSES: int = 4
-    MAX_THREADS: int = 4  # Maximum threads for parallel processing
-
-    # Logging settings
-    LOG_LEVEL: str = "INFO"
-    LOG_FORMAT: str = "%(asctime)s - %(name)s - %(levelname)s - %(message)s"
-
-    # Security settings
-    SECRET_KEY: str = "your-secret-key-here"
-    ALGORITHM: str = "HS256"
-    ACCESS_TOKEN_EXPIRE_MINUTES: int = 30
-
-    # OpenAI settings
-    OPENAI_API_KEY: Optional[str] = None
-
-    # Phase 1: Agentic research settings
-    TAVILY_API_KEY: Optional[str] = None
-    FIRECRAWL_API_KEY: Optional[str] = None
-    RESEARCH_CACHE_TTL: int = 3600  # 1 hour cache
-    MAX_CONCURRENT_AGENTS: int = 4
-    AGENT_TIMEOUT: int = 60  # seconds
-    # Trigger Firecrawl for high-quality queries
-    DEEP_RESEARCH_THRESHOLD: float = 0.8
-    ENABLE_AGENTIC_RESEARCH: bool = False  # Feature flag for gradual rollout
-
-    class Config:
-        env_file = ".env.local"
-        env_file_encoding = "utf-8"
-        case_sensitive = True
-=======
     
     # WebSocket settings - Use these for real-time progress updates
     WEBSOCKET_PING_INTERVAL: int = 30  # Ping every 30 seconds to keep connection alive
@@ -120,4 +66,13 @@
     
     # OpenAI settings - Required for AI-powered slide generation
     OPENAI_API_KEY: Optional[str] = None          # Set this in .env.local or .env
->>>>>>> 1337998e
+    
+    # Phase 1: Agentic research settings
+    TAVILY_API_KEY: Optional[str] = None
+    FIRECRAWL_API_KEY: Optional[str] = None
+    RESEARCH_CACHE_TTL: int = 3600  # 1 hour cache
+    MAX_CONCURRENT_AGENTS: int = 4
+    AGENT_TIMEOUT: int = 60  # seconds
+    # Trigger Firecrawl for high-quality queries
+    DEEP_RESEARCH_THRESHOLD: float = 0.8
+    ENABLE_AGENTIC_RESEARCH: bool = False  # Feature flag for gradual rollout