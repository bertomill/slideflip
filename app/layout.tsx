import type { Metadata } from "next";
import { Geist, Geist_Mono } from "next/font/google";
import "./globals.css";
<<<<<<< HEAD
import { ThemeProvider } from "next-themes";
import { WebSocketProvider } from "@/components/websocket-provider";
=======

const defaultUrl = process.env.VERCEL_URL
  ? `https://${process.env.VERCEL_URL}`
  : "http://localhost:3000";

export const metadata: Metadata = {
  metadataBase: new URL(defaultUrl),
  title: "SlideFlip - Create Stunning Presentations",
  description: "Build beautiful presentations with AI-powered slide creation and design tools",
  keywords: ["presentations", "slides", "AI", "design", "presentation builder", "slide creation"],
  authors: [{ name: "SlideFlip Team" }],
  creator: "SlideFlip",
  publisher: "SlideFlip Tech, Inc.",
  icons: {
    icon: [
      { url: '/favicon.svg', type: 'image/svg+xml' },
      { url: '/favicon.ico', sizes: 'any' }
    ],
    shortcut: '/favicon.ico',
    apple: '/icon.svg',
  },
  openGraph: {
    title: "SlideFlip - Create Stunning Presentations",
    description: "Build beautiful presentations with AI-powered slide creation and design tools",
    type: "website",
    url: defaultUrl,
    siteName: "SlideFlip",
    images: [
      {
        url: "/opengraph-image.png",
        width: 1200,
        height: 630,
        alt: "SlideFlip - AI-Powered Presentation Builder",
      },
    ],
  },
  twitter: {
    card: "summary_large_image",
    title: "SlideFlip - Create Stunning Presentations",
    description: "Build beautiful presentations with AI-powered slide creation and design tools",
    images: ["/twitter-image.png"],
  },
};
>>>>>>> 72b80516

const geistSans = Geist({
  variable: "--font-geist-sans",
  subsets: ["latin"],
});

const geistMono = Geist_Mono({
  variable: "--font-geist-mono",
  subsets: ["latin"],
});

export const metadata: Metadata = {
  title: "SlideFlip",
  description: "AI-powered presentation generator",
};

export default function RootLayout({
  children,
}: {
  children: React.ReactNode;
}) {
  return (
    <html lang="en" suppressHydrationWarning>
<<<<<<< HEAD
      <body
        className={`${geistSans.variable} ${geistMono.variable} antialiased`}
      >
=======
      <head>
        <link rel="icon" href="/favicon.svg" type="image/svg+xml" />
        <link rel="icon" href="/favicon.ico" sizes="any" />
        <link rel="apple-touch-icon" href="/icon.svg" />
      </head>
      <body className={`${geistSans.className} antialiased`}>
>>>>>>> 72b80516
        <ThemeProvider
          attribute="class"
          defaultTheme="dark"
          enableSystem
          disableTransitionOnChange
        >
          <WebSocketProvider>
            {children}
          </WebSocketProvider>
        </ThemeProvider>
      </body>
    </html>
  );
}<|MERGE_RESOLUTION|>--- conflicted
+++ resolved
@@ -1,10 +1,8 @@
 import type { Metadata } from "next";
 import { Geist, Geist_Mono } from "next/font/google";
 import "./globals.css";
-<<<<<<< HEAD
 import { ThemeProvider } from "next-themes";
 import { WebSocketProvider } from "@/components/websocket-provider";
-=======
 
 const defaultUrl = process.env.VERCEL_URL
   ? `https://${process.env.VERCEL_URL}`
@@ -48,7 +46,6 @@
     images: ["/twitter-image.png"],
   },
 };
->>>>>>> 72b80516
 
 const geistSans = Geist({
   variable: "--font-geist-sans",
@@ -60,11 +57,6 @@
   subsets: ["latin"],
 });
 
-export const metadata: Metadata = {
-  title: "SlideFlip",
-  description: "AI-powered presentation generator",
-};
-
 export default function RootLayout({
   children,
 }: {
@@ -72,18 +64,12 @@
 }) {
   return (
     <html lang="en" suppressHydrationWarning>
-<<<<<<< HEAD
-      <body
-        className={`${geistSans.variable} ${geistMono.variable} antialiased`}
-      >
-=======
       <head>
         <link rel="icon" href="/favicon.svg" type="image/svg+xml" />
         <link rel="icon" href="/favicon.ico" sizes="any" />
         <link rel="apple-touch-icon" href="/icon.svg" />
       </head>
       <body className={`${geistSans.className} antialiased`}>
->>>>>>> 72b80516
         <ThemeProvider
           attribute="class"
           defaultTheme="dark"
